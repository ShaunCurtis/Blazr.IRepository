--- conflicted
+++ resolved
@@ -663,7 +663,6 @@
     count = query is IAsyncEnumerable<TRecord>
         ? await query.CountAsync(request.Cancellation)
         : query.Count();
-<<<<<<< HEAD
 ```
 
 Next we add sorting to the query if a sort provider exists.
@@ -701,45 +700,6 @@
 Here's the full class.
 
 ```csharp
-=======
-```
-
-Next we add sorting to the query if a sort provider exists.
-
-```csharp
-    if (sorterProvider is not null)
-        query = sorterProvider.AddSortToQuery(request.SortField, query, request.SortDescending);
-```
-
-And paging.
-
-```csharp
-    if (request.PageSize > 0)
-        query = query
-            .Skip(request.StartIndex)
-            .Take(request.PageSize);
-```
-
-We then materialize the query to get the data set.
-
-```csharp
-    var list = query is IAsyncEnumerable<TRecord>
-        ? await query.ToListAsync()
-        : query.ToList();
-```
-
-And finally return the result.
-
-```csharp
-    return ListQueryResult<TRecord>.Success(list, count);
-```
-
-The purpoose is to build up the query in the most efficient way, taking advantage of `IQueryable` functionality to only materialize out the minimum data sets.
-
-Here's the full class.
-
-```csharp
->>>>>>> f5a93e35
 public sealed class ListRequestBaseServerHandler<TDbContext> : IListRequestHandler
     where TDbContext : DbContext
 {
